--- conflicted
+++ resolved
@@ -7,12 +7,9 @@
 
 ## [0.13.2] - in progress
 
-<<<<<<< HEAD
 - Re-orged ``mpservice.multiprocessing`` into a sub-package as the module has grown considerably and may grow further.
 
-=======
 - ``mpserver.{Server, AsyncServer}`` bug related to "gather-output" and "notify" requesters.
->>>>>>> 2662cdd1
 
 
 ## [0.13.1] - 2023-06-04
